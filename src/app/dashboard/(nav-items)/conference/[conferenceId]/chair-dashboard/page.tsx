--- conflicted
+++ resolved
@@ -45,38 +45,7 @@
     trpc.conference.getConferenceInvitees.useQuery({
       conferenceId: conferenceId || "",
     });
-
-<<<<<<< HEAD
-  const { data: reviewAssignmentsData, refetch: refetchReviewAssignments } =
-    trpc.review.getReviewAssignments.useQuery({
-      conferenceId: conferenceId || "",
-    });
   const { data: submissions, isLoading } = useProtectedQuery(query);
-  const createReviewAssignmentMutation =
-    trpc.review.createReviewAssignment.useMutation({
-      onSuccess: () => {
-        toast.success("Review assignment created successfully");
-        refetchReviewAssignments();
-      },
-      onError: (error) => {
-        toast.error(error.message || "Failed to create review assignment");
-      },
-    });
-
-  const deleteReviewAssignmentMutation =
-    trpc.review.deleteReviewAssignment.useMutation({
-      onSuccess: () => {
-        toast.success("Review assignment deleted successfully");
-        refetchReviewAssignments();
-      },
-      onError: (error) => {
-        toast.error(error.message || "Failed to delete review assignment");
-      },
-    });
-
-=======
-  const { data: submissions, isLoading } = useProtectedQuery(query);
->>>>>>> da137eaa
   const [allParticipants, setAllParticipants] = useState<Participant[]>();
   const { data: session } = useSession();
   const isMainChair = conference?.conferenceRoles?.some(
