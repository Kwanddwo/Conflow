import InboxPage from "@/components/shared/InboxPage";

<<<<<<< HEAD
import { useState, useMemo } from "react";
import { trpc } from "@/server/client";
import { Card, CardContent, CardHeader, CardTitle } from "@/components/ui/card";
import { Button } from "@/components/ui/button";
import { Badge } from "@/components/ui/badge";
import { Separator } from "@/components/ui/separator";
import { ScrollArea } from "@/components/ui/scroll-area";
import {
  DropdownMenu,
  DropdownMenuContent,
  DropdownMenuItem,
  DropdownMenuTrigger,
} from "@/components/ui/dropdown-menu";
import { Tabs, TabsContent, TabsList, TabsTrigger } from "@/components/ui/tabs";
import {
  Mail,
  MailOpen,
  Archive,
  Trash2,
  MoreVertical,
  Inbox,
  Clock,
  Search,
  ArchiveRestore,
} from "lucide-react";
import LoadingSpinner from "@/components/LoadingSpinner";

// ✅ Extracted notification item component
const NotificationItem = ({
  notification,
  isArchived = false,
  onMarkAsRead,
  onMarkAsUnread,
  onArchive,
  onUnarchive,
  onDelete,
}: {
  notification: any;
  isArchived?: boolean;
  onMarkAsRead: (id: string) => void;
  onMarkAsUnread: (id: string) => void;
  onArchive: (id: string) => void;
  onUnarchive: (id: string) => void;
  onDelete: (id: string) => void;
}) => {
  const formatTimeAgo = (date: Date) => {
    const now = new Date();
    const diffInMinutes = Math.floor(
      (now.getTime() - date.getTime()) / (1000 * 60)
    );

    if (diffInMinutes < 1) return "Just now";
    if (diffInMinutes < 60) return `${diffInMinutes}m ago`;

    const diffInHours = Math.floor(diffInMinutes / 60);
    if (diffInHours < 24) return `${diffInHours}h ago`;

    const diffInDays = Math.floor(diffInHours / 24);
    if (diffInDays < 7) return `${diffInDays}d ago`;

    const diffInWeeks = Math.floor(diffInDays / 7);
    return `${diffInWeeks}w ago`;
  };

  return (
    <div
      className={`p-4 hover:bg-muted/50 transition-colors ${
        isArchived
          ? "opacity-75"
          : !notification.isRead
          ? "bg-blue-50/50 border-l-4 border-l-blue-500"
          : ""
      }`}
    >
      <div className="flex items-start gap-3">
        <div className="flex-shrink-0 mt-1">
          {isArchived ? (
            <Archive className="h-4 w-4 text-muted-foreground" />
          ) : notification.isRead ? (
            <MailOpen className="h-4 w-4 text-muted-foreground" />
          ) : (
            <Mail className="h-4 w-4 text-blue-600" />
          )}
        </div>

        <div className="flex-1 min-w-0">
          <div className="flex items-start justify-between gap-2">
            <h3
              className={`font-medium text-sm leading-5 ${
                isArchived || notification.isRead
                  ? "text-muted-foreground"
                  : "text-foreground"
              }`}
            >
              {notification.title}
            </h3>
            <div className="flex items-center gap-2 flex-shrink-0">
              <div className="flex items-center gap-1 text-xs text-muted-foreground">
                <Clock className="h-3 w-3" />
                {formatTimeAgo(new Date(notification.createdAt))}
              </div>
              <DropdownMenu>
                <DropdownMenuTrigger asChild>
                  <Button variant="ghost" size="sm" className="h-6 w-6 p-0">
                    <MoreVertical className="h-3 w-3" />
                  </Button>
                </DropdownMenuTrigger>
                <DropdownMenuContent align="end">
                  {isArchived ? (
                    <DropdownMenuItem
                      onClick={() => onUnarchive(notification.id)}
                    >
                      <ArchiveRestore className="h-4 w-4 mr-2" />
                      Unarchive
                    </DropdownMenuItem>
                  ) : (
                    <>
                      {notification.isRead ? (
                        <DropdownMenuItem
                          onClick={() => onMarkAsUnread(notification.id)}
                        >
                          <Mail className="h-4 w-4 mr-2" />
                          Mark as unread
                        </DropdownMenuItem>
                      ) : (
                        <DropdownMenuItem
                          onClick={() => onMarkAsRead(notification.id)}
                        >
                          <MailOpen className="h-4 w-4 mr-2" />
                          Mark as read
                        </DropdownMenuItem>
                      )}
                      <DropdownMenuItem
                        onClick={() => onArchive(notification.id)}
                      >
                        <Archive className="h-4 w-4 mr-2" />
                        Archive
                      </DropdownMenuItem>
                    </>
                  )}
                  <Separator className="my-1" />
                  <DropdownMenuItem
                    onClick={() => onDelete(notification.id)}
                    className="text-destructive focus:text-destructive"
                  >
                    <Trash2 className="h-4 w-4 mr-2" />
                    Delete
                  </DropdownMenuItem>
                </DropdownMenuContent>
              </DropdownMenu>
            </div>
          </div>

          <p className="text-sm text-muted-foreground mt-1 leading-5">
            {notification.message}
          </p>
        </div>
      </div>
    </div>
  );
};

// ✅ Extracted notification list component
const NotificationList = ({
  notifications,
  isArchived = false,
  searchQuery,
  onMarkAsRead,
  onMarkAsUnread,
  onArchive,
  onUnarchive,
  onDelete,
}: {
  notifications: any[];
  isArchived?: boolean;
  searchQuery: string;
  onMarkAsRead: (id: string) => void;
  onMarkAsUnread: (id: string) => void;
  onArchive: (id: string) => void;
  onUnarchive: (id: string) => void;
  onDelete: (id: string) => void;
}) => {
  if (notifications.length === 0) {
    return (
      <div className="flex flex-col items-center justify-center py-12 text-center">
        {searchQuery.trim() ? (
          <>
            <Search className="h-12 w-12 text-muted-foreground mb-4" />
            <h3 className="text-lg font-medium mb-2">No results found</h3>
            <p className="text-muted-foreground">
              No {isArchived ? "archived " : ""}notifications match "
              {searchQuery}". Try a different search term.
            </p>
          </>
        ) : (
          <>
            {isArchived ? (
              <Archive className="h-12 w-12 text-muted-foreground mb-4" />
            ) : (
              <Inbox className="h-12 w-12 text-muted-foreground mb-4" />
            )}
            <h3 className="text-lg font-medium mb-2">
              No {isArchived ? "archived " : ""}notifications
            </h3>
            <p className="text-muted-foreground">
              {isArchived
                ? "Notifications you archive will appear here."
                : "You're all caught up! Check back later for new updates."}
            </p>
          </>
        )}
      </div>
    );
  }

  return (
    <ScrollArea className="h-[600px]">
      <div className="divide-y">
        {notifications.map((notification) => (
          <NotificationItem
            key={notification.id}
            notification={notification}
            isArchived={isArchived}
            onMarkAsRead={onMarkAsRead}
            onMarkAsUnread={onMarkAsUnread}
            onArchive={onArchive}
            onUnarchive={onUnarchive}
            onDelete={onDelete}
          />
        ))}
      </div>
    </ScrollArea>
  );
};

export default function InboxPage() {
  const [searchQuery, setSearchQuery] = useState("");
  const [activeTab, setActiveTab] = useState("inbox");

  // ✅ Use tRPC query directly - it handles caching and re-renders efficiently
  const {
    data: notifications = [],
    isLoading,
    error,
  } = trpc.notification.getInbox.useQuery();

  // ✅ Add optimistic updates and cache invalidation
  const utils = trpc.useUtils();

  const updateNotificationMutation =
    trpc.notification.updateNotification.useMutation({
      // Optimistic update
      onMutate: async ({ id, ...updates }) => {
        // Cancel outgoing refetches
        await utils.notification.getInbox.cancel();

        // Snapshot previous value
        const previousData = utils.notification.getInbox.getData();

        // Optimistically update
        if (previousData) {
          utils.notification.getInbox.setData(
            undefined,
            previousData.map((n) => (n.id === id ? { ...n, ...updates } : n))
          );
        }

        return { previousData };
      },

      // On error, rollback
      onError: (err, variables, context) => {
        if (context?.previousData) {
          utils.notification.getInbox.setData(undefined, context.previousData);
        }
      },

      // Always refetch after success or error
      onSettled: () => {
        utils.notification.getInbox.invalidate();
      },
    });

  // ✅ Simplified action functions
  const markAsRead = (id: string) => {
    updateNotificationMutation.mutate({ id, isRead: true });
  };

  const markAsUnread = (id: string) => {
    updateNotificationMutation.mutate({ id, isRead: false });
  };

  const archiveNotification = (id: string) => {
    updateNotificationMutation.mutate({ id, isArchived: true });
  };

  const deleteNotification = (id: string) => {
    updateNotificationMutation.mutate({ id, isDeleted: true });
  };

  const unarchiveNotification = (id: string) => {
    updateNotificationMutation.mutate({ id, isArchived: false });
  };

  const markAllAsRead = () => {
    const unreadIds = notifications
      .filter((n) => !n.isRead && !n.isArchived && !n.isDeleted)
      .map((n) => n.id);

    // Batch update multiple notifications
    unreadIds.forEach((id) => {
      updateNotificationMutation.mutate({ id, isRead: true });
    });
  };

  // ✅ Memoized filtering (runs only when dependencies change)
  const filteredNotifications = useMemo(() => {
    return notifications
      .filter((n) => {
        if (activeTab === "inbox") {
          return !n.isArchived && !n.isDeleted;
        } else {
          return n.isArchived && !n.isDeleted;
        }
      })
      .filter((n) => {
        if (!searchQuery.trim()) return true;
        const query = searchQuery.toLowerCase();
        return (
          n.title.toLowerCase().includes(query) ||
          n.message.toLowerCase().includes(query)
        );
      });
  }, [notifications, activeTab, searchQuery]);

  // ✅ Memoized counts
  const { unreadCount, archivedCount } = useMemo(
    () => ({
      unreadCount: notifications.filter(
        (n) => !n.isRead && !n.isArchived && !n.isDeleted
      ).length,
      archivedCount: notifications.filter((n) => n.isArchived && !n.isDeleted)
        .length,
    }),
    [notifications]
  );

  if (isLoading) return <LoadingSpinner />;
  if (error) return <div>Error: {error.message}</div>;

  return (
    <div className="container mx-auto p-6 w-4xl">
      <Card className="px-2">
        <CardHeader className="pb-4">
          <div className="flex items-center justify-between">
            <div className="flex items-center gap-3">
              <Inbox className="h-6 w-6" />
              <CardTitle className="text-2xl">Notifications</CardTitle>
            </div>
            {unreadCount > 0 && activeTab === "inbox" && (
              <Button variant="outline" size="sm" onClick={markAllAsRead}>
                Mark all as read
              </Button>
            )}
          </div>
        </CardHeader>
        <Tabs value={activeTab} onValueChange={setActiveTab} className="mt-4">
          <TabsList className="grid w-full grid-cols-2">
            <TabsTrigger value="inbox" className="flex items-center gap-2">
              <Inbox className="h-4 w-4" />
              Inbox
              {unreadCount > 0 && (
                <Badge variant="secondary" className="ml-1">
                  {unreadCount}
                </Badge>
              )}
            </TabsTrigger>
            <TabsTrigger value="archived" className="flex items-center gap-2">
              <Archive className="h-4 w-4" />
              Archived
              {archivedCount > 0 && (
                <Badge variant="outline" className="ml-1">
                  {archivedCount}
                </Badge>
              )}
            </TabsTrigger>
          </TabsList>

          {/* Search bar */}
          <div className="relative mt-4">
            <Search className="absolute left-3 top-1/2 transform -translate-y-1/2 h-4 w-4 text-muted-foreground" />
            <input
              type="text"
              placeholder={`Search ${
                activeTab === "inbox" ? "inbox" : "archived"
              } notifications...`}
              value={searchQuery}
              onChange={(e) => setSearchQuery(e.target.value)}
              className="w-full pl-10 pr-4 py-2 border border-input bg-background rounded-md text-sm focus:outline-none focus:ring-2 focus:ring-ring focus:border-transparent"
            />
          </div>

          <TabsContent value="inbox" className="mt-0">
            <CardContent className="p-0">
              <NotificationList
                notifications={filteredNotifications}
                isArchived={false}
                searchQuery={searchQuery}
                onMarkAsRead={markAsRead}
                onMarkAsUnread={markAsUnread}
                onArchive={archiveNotification}
                onUnarchive={unarchiveNotification}
                onDelete={deleteNotification}
              />
            </CardContent>
          </TabsContent>

          <TabsContent value="archived" className="mt-0">
            <CardContent className="p-0">
              <NotificationList
                notifications={filteredNotifications}
                isArchived={true}
                searchQuery={searchQuery}
                onMarkAsRead={markAsRead}
                onMarkAsUnread={markAsUnread}
                onArchive={archiveNotification}
                onUnarchive={unarchiveNotification}
                onDelete={deleteNotification}
              />
            </CardContent>
          </TabsContent>
        </Tabs>
      </Card>
    </div>
  );
=======
export default function Page() {
  return <InboxPage />;
>>>>>>> 22768ebd
}<|MERGE_RESOLUTION|>--- conflicted
+++ resolved
@@ -1,443 +1,5 @@
 import InboxPage from "@/components/shared/InboxPage";
 
-<<<<<<< HEAD
-import { useState, useMemo } from "react";
-import { trpc } from "@/server/client";
-import { Card, CardContent, CardHeader, CardTitle } from "@/components/ui/card";
-import { Button } from "@/components/ui/button";
-import { Badge } from "@/components/ui/badge";
-import { Separator } from "@/components/ui/separator";
-import { ScrollArea } from "@/components/ui/scroll-area";
-import {
-  DropdownMenu,
-  DropdownMenuContent,
-  DropdownMenuItem,
-  DropdownMenuTrigger,
-} from "@/components/ui/dropdown-menu";
-import { Tabs, TabsContent, TabsList, TabsTrigger } from "@/components/ui/tabs";
-import {
-  Mail,
-  MailOpen,
-  Archive,
-  Trash2,
-  MoreVertical,
-  Inbox,
-  Clock,
-  Search,
-  ArchiveRestore,
-} from "lucide-react";
-import LoadingSpinner from "@/components/LoadingSpinner";
-
-// ✅ Extracted notification item component
-const NotificationItem = ({
-  notification,
-  isArchived = false,
-  onMarkAsRead,
-  onMarkAsUnread,
-  onArchive,
-  onUnarchive,
-  onDelete,
-}: {
-  notification: any;
-  isArchived?: boolean;
-  onMarkAsRead: (id: string) => void;
-  onMarkAsUnread: (id: string) => void;
-  onArchive: (id: string) => void;
-  onUnarchive: (id: string) => void;
-  onDelete: (id: string) => void;
-}) => {
-  const formatTimeAgo = (date: Date) => {
-    const now = new Date();
-    const diffInMinutes = Math.floor(
-      (now.getTime() - date.getTime()) / (1000 * 60)
-    );
-
-    if (diffInMinutes < 1) return "Just now";
-    if (diffInMinutes < 60) return `${diffInMinutes}m ago`;
-
-    const diffInHours = Math.floor(diffInMinutes / 60);
-    if (diffInHours < 24) return `${diffInHours}h ago`;
-
-    const diffInDays = Math.floor(diffInHours / 24);
-    if (diffInDays < 7) return `${diffInDays}d ago`;
-
-    const diffInWeeks = Math.floor(diffInDays / 7);
-    return `${diffInWeeks}w ago`;
-  };
-
-  return (
-    <div
-      className={`p-4 hover:bg-muted/50 transition-colors ${
-        isArchived
-          ? "opacity-75"
-          : !notification.isRead
-          ? "bg-blue-50/50 border-l-4 border-l-blue-500"
-          : ""
-      }`}
-    >
-      <div className="flex items-start gap-3">
-        <div className="flex-shrink-0 mt-1">
-          {isArchived ? (
-            <Archive className="h-4 w-4 text-muted-foreground" />
-          ) : notification.isRead ? (
-            <MailOpen className="h-4 w-4 text-muted-foreground" />
-          ) : (
-            <Mail className="h-4 w-4 text-blue-600" />
-          )}
-        </div>
-
-        <div className="flex-1 min-w-0">
-          <div className="flex items-start justify-between gap-2">
-            <h3
-              className={`font-medium text-sm leading-5 ${
-                isArchived || notification.isRead
-                  ? "text-muted-foreground"
-                  : "text-foreground"
-              }`}
-            >
-              {notification.title}
-            </h3>
-            <div className="flex items-center gap-2 flex-shrink-0">
-              <div className="flex items-center gap-1 text-xs text-muted-foreground">
-                <Clock className="h-3 w-3" />
-                {formatTimeAgo(new Date(notification.createdAt))}
-              </div>
-              <DropdownMenu>
-                <DropdownMenuTrigger asChild>
-                  <Button variant="ghost" size="sm" className="h-6 w-6 p-0">
-                    <MoreVertical className="h-3 w-3" />
-                  </Button>
-                </DropdownMenuTrigger>
-                <DropdownMenuContent align="end">
-                  {isArchived ? (
-                    <DropdownMenuItem
-                      onClick={() => onUnarchive(notification.id)}
-                    >
-                      <ArchiveRestore className="h-4 w-4 mr-2" />
-                      Unarchive
-                    </DropdownMenuItem>
-                  ) : (
-                    <>
-                      {notification.isRead ? (
-                        <DropdownMenuItem
-                          onClick={() => onMarkAsUnread(notification.id)}
-                        >
-                          <Mail className="h-4 w-4 mr-2" />
-                          Mark as unread
-                        </DropdownMenuItem>
-                      ) : (
-                        <DropdownMenuItem
-                          onClick={() => onMarkAsRead(notification.id)}
-                        >
-                          <MailOpen className="h-4 w-4 mr-2" />
-                          Mark as read
-                        </DropdownMenuItem>
-                      )}
-                      <DropdownMenuItem
-                        onClick={() => onArchive(notification.id)}
-                      >
-                        <Archive className="h-4 w-4 mr-2" />
-                        Archive
-                      </DropdownMenuItem>
-                    </>
-                  )}
-                  <Separator className="my-1" />
-                  <DropdownMenuItem
-                    onClick={() => onDelete(notification.id)}
-                    className="text-destructive focus:text-destructive"
-                  >
-                    <Trash2 className="h-4 w-4 mr-2" />
-                    Delete
-                  </DropdownMenuItem>
-                </DropdownMenuContent>
-              </DropdownMenu>
-            </div>
-          </div>
-
-          <p className="text-sm text-muted-foreground mt-1 leading-5">
-            {notification.message}
-          </p>
-        </div>
-      </div>
-    </div>
-  );
-};
-
-// ✅ Extracted notification list component
-const NotificationList = ({
-  notifications,
-  isArchived = false,
-  searchQuery,
-  onMarkAsRead,
-  onMarkAsUnread,
-  onArchive,
-  onUnarchive,
-  onDelete,
-}: {
-  notifications: any[];
-  isArchived?: boolean;
-  searchQuery: string;
-  onMarkAsRead: (id: string) => void;
-  onMarkAsUnread: (id: string) => void;
-  onArchive: (id: string) => void;
-  onUnarchive: (id: string) => void;
-  onDelete: (id: string) => void;
-}) => {
-  if (notifications.length === 0) {
-    return (
-      <div className="flex flex-col items-center justify-center py-12 text-center">
-        {searchQuery.trim() ? (
-          <>
-            <Search className="h-12 w-12 text-muted-foreground mb-4" />
-            <h3 className="text-lg font-medium mb-2">No results found</h3>
-            <p className="text-muted-foreground">
-              No {isArchived ? "archived " : ""}notifications match "
-              {searchQuery}". Try a different search term.
-            </p>
-          </>
-        ) : (
-          <>
-            {isArchived ? (
-              <Archive className="h-12 w-12 text-muted-foreground mb-4" />
-            ) : (
-              <Inbox className="h-12 w-12 text-muted-foreground mb-4" />
-            )}
-            <h3 className="text-lg font-medium mb-2">
-              No {isArchived ? "archived " : ""}notifications
-            </h3>
-            <p className="text-muted-foreground">
-              {isArchived
-                ? "Notifications you archive will appear here."
-                : "You're all caught up! Check back later for new updates."}
-            </p>
-          </>
-        )}
-      </div>
-    );
-  }
-
-  return (
-    <ScrollArea className="h-[600px]">
-      <div className="divide-y">
-        {notifications.map((notification) => (
-          <NotificationItem
-            key={notification.id}
-            notification={notification}
-            isArchived={isArchived}
-            onMarkAsRead={onMarkAsRead}
-            onMarkAsUnread={onMarkAsUnread}
-            onArchive={onArchive}
-            onUnarchive={onUnarchive}
-            onDelete={onDelete}
-          />
-        ))}
-      </div>
-    </ScrollArea>
-  );
-};
-
-export default function InboxPage() {
-  const [searchQuery, setSearchQuery] = useState("");
-  const [activeTab, setActiveTab] = useState("inbox");
-
-  // ✅ Use tRPC query directly - it handles caching and re-renders efficiently
-  const {
-    data: notifications = [],
-    isLoading,
-    error,
-  } = trpc.notification.getInbox.useQuery();
-
-  // ✅ Add optimistic updates and cache invalidation
-  const utils = trpc.useUtils();
-
-  const updateNotificationMutation =
-    trpc.notification.updateNotification.useMutation({
-      // Optimistic update
-      onMutate: async ({ id, ...updates }) => {
-        // Cancel outgoing refetches
-        await utils.notification.getInbox.cancel();
-
-        // Snapshot previous value
-        const previousData = utils.notification.getInbox.getData();
-
-        // Optimistically update
-        if (previousData) {
-          utils.notification.getInbox.setData(
-            undefined,
-            previousData.map((n) => (n.id === id ? { ...n, ...updates } : n))
-          );
-        }
-
-        return { previousData };
-      },
-
-      // On error, rollback
-      onError: (err, variables, context) => {
-        if (context?.previousData) {
-          utils.notification.getInbox.setData(undefined, context.previousData);
-        }
-      },
-
-      // Always refetch after success or error
-      onSettled: () => {
-        utils.notification.getInbox.invalidate();
-      },
-    });
-
-  // ✅ Simplified action functions
-  const markAsRead = (id: string) => {
-    updateNotificationMutation.mutate({ id, isRead: true });
-  };
-
-  const markAsUnread = (id: string) => {
-    updateNotificationMutation.mutate({ id, isRead: false });
-  };
-
-  const archiveNotification = (id: string) => {
-    updateNotificationMutation.mutate({ id, isArchived: true });
-  };
-
-  const deleteNotification = (id: string) => {
-    updateNotificationMutation.mutate({ id, isDeleted: true });
-  };
-
-  const unarchiveNotification = (id: string) => {
-    updateNotificationMutation.mutate({ id, isArchived: false });
-  };
-
-  const markAllAsRead = () => {
-    const unreadIds = notifications
-      .filter((n) => !n.isRead && !n.isArchived && !n.isDeleted)
-      .map((n) => n.id);
-
-    // Batch update multiple notifications
-    unreadIds.forEach((id) => {
-      updateNotificationMutation.mutate({ id, isRead: true });
-    });
-  };
-
-  // ✅ Memoized filtering (runs only when dependencies change)
-  const filteredNotifications = useMemo(() => {
-    return notifications
-      .filter((n) => {
-        if (activeTab === "inbox") {
-          return !n.isArchived && !n.isDeleted;
-        } else {
-          return n.isArchived && !n.isDeleted;
-        }
-      })
-      .filter((n) => {
-        if (!searchQuery.trim()) return true;
-        const query = searchQuery.toLowerCase();
-        return (
-          n.title.toLowerCase().includes(query) ||
-          n.message.toLowerCase().includes(query)
-        );
-      });
-  }, [notifications, activeTab, searchQuery]);
-
-  // ✅ Memoized counts
-  const { unreadCount, archivedCount } = useMemo(
-    () => ({
-      unreadCount: notifications.filter(
-        (n) => !n.isRead && !n.isArchived && !n.isDeleted
-      ).length,
-      archivedCount: notifications.filter((n) => n.isArchived && !n.isDeleted)
-        .length,
-    }),
-    [notifications]
-  );
-
-  if (isLoading) return <LoadingSpinner />;
-  if (error) return <div>Error: {error.message}</div>;
-
-  return (
-    <div className="container mx-auto p-6 w-4xl">
-      <Card className="px-2">
-        <CardHeader className="pb-4">
-          <div className="flex items-center justify-between">
-            <div className="flex items-center gap-3">
-              <Inbox className="h-6 w-6" />
-              <CardTitle className="text-2xl">Notifications</CardTitle>
-            </div>
-            {unreadCount > 0 && activeTab === "inbox" && (
-              <Button variant="outline" size="sm" onClick={markAllAsRead}>
-                Mark all as read
-              </Button>
-            )}
-          </div>
-        </CardHeader>
-        <Tabs value={activeTab} onValueChange={setActiveTab} className="mt-4">
-          <TabsList className="grid w-full grid-cols-2">
-            <TabsTrigger value="inbox" className="flex items-center gap-2">
-              <Inbox className="h-4 w-4" />
-              Inbox
-              {unreadCount > 0 && (
-                <Badge variant="secondary" className="ml-1">
-                  {unreadCount}
-                </Badge>
-              )}
-            </TabsTrigger>
-            <TabsTrigger value="archived" className="flex items-center gap-2">
-              <Archive className="h-4 w-4" />
-              Archived
-              {archivedCount > 0 && (
-                <Badge variant="outline" className="ml-1">
-                  {archivedCount}
-                </Badge>
-              )}
-            </TabsTrigger>
-          </TabsList>
-
-          {/* Search bar */}
-          <div className="relative mt-4">
-            <Search className="absolute left-3 top-1/2 transform -translate-y-1/2 h-4 w-4 text-muted-foreground" />
-            <input
-              type="text"
-              placeholder={`Search ${
-                activeTab === "inbox" ? "inbox" : "archived"
-              } notifications...`}
-              value={searchQuery}
-              onChange={(e) => setSearchQuery(e.target.value)}
-              className="w-full pl-10 pr-4 py-2 border border-input bg-background rounded-md text-sm focus:outline-none focus:ring-2 focus:ring-ring focus:border-transparent"
-            />
-          </div>
-
-          <TabsContent value="inbox" className="mt-0">
-            <CardContent className="p-0">
-              <NotificationList
-                notifications={filteredNotifications}
-                isArchived={false}
-                searchQuery={searchQuery}
-                onMarkAsRead={markAsRead}
-                onMarkAsUnread={markAsUnread}
-                onArchive={archiveNotification}
-                onUnarchive={unarchiveNotification}
-                onDelete={deleteNotification}
-              />
-            </CardContent>
-          </TabsContent>
-
-          <TabsContent value="archived" className="mt-0">
-            <CardContent className="p-0">
-              <NotificationList
-                notifications={filteredNotifications}
-                isArchived={true}
-                searchQuery={searchQuery}
-                onMarkAsRead={markAsRead}
-                onMarkAsUnread={markAsUnread}
-                onArchive={archiveNotification}
-                onUnarchive={unarchiveNotification}
-                onDelete={deleteNotification}
-              />
-            </CardContent>
-          </TabsContent>
-        </Tabs>
-      </Card>
-    </div>
-  );
-=======
 export default function Page() {
   return <InboxPage />;
->>>>>>> 22768ebd
 }