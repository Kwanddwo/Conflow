--- conflicted
+++ resolved
@@ -571,8 +571,6 @@
 
       return submissions as SubmissionWithAuthors[];
     }),
-<<<<<<< HEAD
-=======
 
   // Review Assignment Management Procedures
   createReviewAssignment: chairProcedure
@@ -1400,5 +1398,4 @@
         createdAt: assignment.createdAt,
       }));
     }),
->>>>>>> da137eaa
 });