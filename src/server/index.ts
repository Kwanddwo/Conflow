--- conflicted
+++ resolved
@@ -4,15 +4,9 @@
 import { router } from "./trpc";
 
 export const appRouter = router({
-<<<<<<< HEAD
-  auth: authRouter,
-  user: userRouter,
-  notification: notificationRouter,
-=======
     auth: authRouter,
     user : userRouter,
     notification: notificationRouter,
->>>>>>> 22768ebd
 });
 
 export type AppRouter = typeof appRouter;